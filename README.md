--- conflicted
+++ resolved
@@ -41,9 +41,8 @@
 
 <!-- /.intro -->
 
-
-<<<<<<< HEAD
-=======
+<section class="installation">
+
 ## Installation
 
 ```bash
@@ -61,14 +60,13 @@
 To view installation and usage instructions specific to each branch build, be sure to explicitly navigate to the respective README files on each branch, as linked to above.
 
 </section>
->>>>>>> 2bf5cf86
 
 <section class="usage">
 
 ## Usage
 
 ```javascript
-import dispatch from 'https://cdn.jsdelivr.net/gh/stdlib-js/strided-dispatch@deno/mod.js';
+var dispatch = require( '@stdlib/strided-dispatch' );
 ```
 
 #### dispatch( fcns, types, data, nargs, nin, nout )
@@ -78,9 +76,9 @@
 <!-- eslint-disable array-element-newline -->
 
 ```javascript
-import unary from 'https://cdn.jsdelivr.net/gh/stdlib-js/strided-base-unary@deno/mod.js';
-import Float64Array from 'https://cdn.jsdelivr.net/gh/stdlib-js/array-float64@deno/mod.js';
-import Float32Array from 'https://cdn.jsdelivr.net/gh/stdlib-js/array-float32@deno/mod.js';
+var unary = require( '@stdlib/strided-base-unary' );
+var Float64Array = require( '@stdlib/array-float64' );
+var Float32Array = require( '@stdlib/array-float32' );
 
 function foo( x ) {
     return x * 10.0;
@@ -232,7 +230,7 @@
     <!-- eslint-disable array-element-newline -->
 
     ```javascript
-    import unary from 'https://cdn.jsdelivr.net/gh/stdlib-js/strided-base-unary@deno/mod.js';
+    var unary = require( '@stdlib/strided-base-unary' );
 
     function foo( x ) {
         return x * 10.0;
@@ -263,7 +261,7 @@
     <!-- eslint-disable array-element-newline -->
 
     ```javascript
-    import unary from 'https://cdn.jsdelivr.net/gh/stdlib-js/strided-base-unary@deno/mod.js';
+    var unary = require( '@stdlib/strided-base-unary' );
 
     function foo( x ) {
         return x * 10.0;
@@ -296,10 +294,10 @@
 <!-- eslint no-undef: "error" -->
 
 ```javascript
-var unary = require( 'https://cdn.jsdelivr.net/gh/stdlib-js/strided-base-unary' ).ndarray;
-import abs from 'https://cdn.jsdelivr.net/gh/stdlib-js/math-base-special-abs@deno/mod.js';
-import Float64Array from 'https://cdn.jsdelivr.net/gh/stdlib-js/array-float64@deno/mod.js';
-import dispatch from 'https://cdn.jsdelivr.net/gh/stdlib-js/strided-dispatch@deno/mod.js';
+var unary = require( '@stdlib/strided-base-unary' ).ndarray;
+var abs = require( '@stdlib/math-base-special-abs' );
+var Float64Array = require( '@stdlib/array-float64' );
+var dispatch = require( '@stdlib/strided-dispatch' );
 
 var types = [ 'float64', 'float64' ];
 
@@ -338,7 +336,7 @@
 
 ## Notice
 
-This package is part of [stdlib][stdlib], a standard library with an emphasis on numerical and scientific computing. The library provides a collection of robust, high performance libraries for mathematics, statistics, streams, utilities, and more.
+This package is part of [stdlib][stdlib], a standard library for JavaScript and Node.js, with an emphasis on numerical and scientific computing. The library provides a collection of robust, high performance libraries for mathematics, statistics, streams, utilities, and more.
 
 For more information on the project, filing bug reports and feature requests, and guidance on how to develop [stdlib][stdlib], see the main project [repository][stdlib].
 
@@ -401,7 +399,7 @@
 
 [stdlib-license]: https://raw.githubusercontent.com/stdlib-js/strided-dispatch/main/LICENSE
 
-[@stdlib/strided/dtypes]: https://github.com/stdlib-js/strided-dtypes/tree/deno
+[@stdlib/strided/dtypes]: https://github.com/stdlib-js/strided-dtypes
 
 </section>
 
