<!--

@license Apache-2.0

Copyright (c) 2020 The Stdlib Authors.

Licensed under the Apache License, Version 2.0 (the "License");
you may not use this file except in compliance with the License.
You may obtain a copy of the License at

   http://www.apache.org/licenses/LICENSE-2.0

Unless required by applicable law or agreed to in writing, software
distributed under the License is distributed on an "AS IS" BASIS,
WITHOUT WARRANTIES OR CONDITIONS OF ANY KIND, either express or implied.
See the License for the specific language governing permissions and
limitations under the License.

-->


<details>
  <summary>
    About stdlib...
  </summary>
  <p>We believe in a future in which the web is a preferred environment for numerical computation. To help realize this future, we've built stdlib. stdlib is a standard library, with an emphasis on numerical and scientific computation, written in JavaScript (and C) for execution in browsers and in Node.js.</p>
  <p>The library is fully decomposable, being architected in such a way that you can swap out and mix and match APIs and functionality to cater to your exact preferences and use cases.</p>
  <p>When you use stdlib, you can be absolutely certain that you are using the most thorough, rigorous, well-written, studied, documented, tested, measured, and high-quality code out there.</p>
  <p>To join us in bringing numerical computing to the web, get started by checking us out on <a href="https://github.com/stdlib-js/stdlib">GitHub</a>, and please consider <a href="https://opencollective.com/stdlib">financially supporting stdlib</a>. We greatly appreciate your continued support!</p>
</details>

# dispatch

[![NPM version][npm-image]][npm-url] [![Build Status][test-image]][test-url] [![Coverage Status][coverage-image]][coverage-url] <!-- [![dependencies][dependencies-image]][dependencies-url] -->

> Create a strided array function interface which performs multiple dispatch.

<section class="intro">

</section>

<!-- /.intro -->



<section class="usage">

## Usage

To use in Observable,

```javascript
dispatch = require( 'https://cdn.jsdelivr.net/gh/stdlib-js/strided-dispatch@umd/browser.js' )
```
The previous example will load the latest bundled code from the umd branch. Alternatively, you may load a specific version by loading the file from one of the [tagged bundles](https://github.com/stdlib-js/strided-dispatch/tags). For example,

```javascript
dispatch = require( 'https://cdn.jsdelivr.net/gh/stdlib-js/strided-dispatch@v0.1.1-umd/browser.js' )
```

To vendor stdlib functionality and avoid installing dependency trees for Node.js, you can use the UMD server build:

```javascript
var dispatch = require( 'path/to/vendor/umd/strided-dispatch/index.js' )
```

To include the bundle in a webpage,

```html
<script type="text/javascript" src="https://cdn.jsdelivr.net/gh/stdlib-js/strided-dispatch@umd/browser.js"></script>
```

If no recognized module system is present, access bundle contents via the global scope:

```html
<script type="text/javascript">
(function () {
    window.dispatch;
})();
</script>
```

#### dispatch( fcns, types, data, nargs, nin, nout )

Returns a strided array function interface which performs multiple dispatch.

<!-- eslint-disable array-element-newline -->

```javascript
var unary = require( '@stdlib/strided-base-unary' );
var Float64Array = require( '@stdlib/array-float64' );
var Float32Array = require( '@stdlib/array-float32' );

function foo( x ) {
    return x * 10.0;
}

function bar( x ) {
    return x * 5.0;
}

// Define a list of strided array functions for applying a unary callback:
var fcns = [
    unary,
    unary
];

// Define a one-dimensional list of input and output array types:
var types = [
    'float64', 'float64', // input, output
    'float32', 'float32'  // input, output
];

// Define a list of callbacks which should be applied based on the provided array types:
var data = [
    foo,
    bar
];

// Define the total number of input arguments:
var nargs = 7; // N + input_array_dtype + input_array + input_array_stride + output_array_dtype + output_array + output_array_stride

// Define the number of input strided arrays:
var nin = 1;

// Define the number of output strided arrays:
var nout = 1;

// Create a strided array function interface:
var strided = dispatch( fcns, types, data, nargs, nin, nout );

// ...

var x = new Float64Array( [ 1.0, 2.0, 3.0 ] );
var y = new Float64Array( x.length );

strided( x.length, 'float64', x, 1, 'float64', y, 1 );
// y => <Float64Array>[ 10.0, 20.0, 30.0 ]

x = new Float32Array( [ 1.0, 2.0, 3.0 ] );
y = new Float32Array( x.length );

strided( x.length, 'float32', x, 1, 'float32', y, 1 );
// y => <Float32Array>[ 5.0, 10.0, 15.0 ]
```

The function accepts the following arguments:

-   **fcns**: list of strided array functions.
-   **types**: one-dimensional list of strided array argument [data types][@stdlib/strided/dtypes]. The length of `types` must be the number of strided array functions multiplied by `nin+nout`. If `fcns` is a function, rather than a list, the number of strided array functions is computed as `types.length / (nin+nout)`.
-   **data**: strided array function data (e.g., callbacks). If a list, the length of `data` must equal the number of strided array functions. If `null`, a returned strided array function interface does **not** provide a `data` argument to an invoked strided array function.
-   **nargs**: total number of strided array function interface arguments (including data types, strides, and offsets).
-   **nin**: number of input strided arrays.
-   **nout**: number of output strided arrays.

</section>

<!-- /.usage -->

<section class="notes">

## Notes

-   Without offsets, a returned strided array function interface has the following signature:

    ```text
    f( N, dtypeX, x, strideX, dtypeY, y, strideY, ... )
    ```

    where

    -   **N**: number of indexed elements.
    -   **dtypeX**: [data type][@stdlib/strided/dtypes] for `x`.
    -   **x**: strided array.
    -   **strideX**: index increment for `x`.
    -   **dtypeY**: [data type][@stdlib/strided/dtypes] for `y`.
    -   **y**: strided array.
    -   **strideY**: index increment for `y`.
    -   **...**: additional strided arrays and associated [data types][@stdlib/strided/dtypes] and strides.

-   The number of strided array function interface parameters is derived from `nargs`, the number of input strided arrays is derived from `nin`, and the number of output strided arrays is derived from `nout`.

-   Without offsets, the number of parameters must obey the following relation:

    ```text
    nargs = 3*(nout+nin) + 1
    ```

-   With offsets, the number of parameters must obey the following relation:

    ```text
    nargs = 4*(nout+nin) + 1
    ```

-   With offsets, a returned strided array function interface has the following signature:

    ```text
    f( N, dtypeX, x, strideX, offsetX, dtypeY, y, strideY, offsetY, ... )
    ```

    where

    -   **N**: number of indexed elements.
    -   **dtypeX**: [data type][@stdlib/strided/dtypes] for `x`.
    -   **x**: strided array.
    -   **strideX**: index increment for `x`.
    -   **offsetX**: starting index for `x`.
    -   **dtypeY**: [data type][@stdlib/strided/dtypes] for `y`.
    -   **y**: strided array.
    -   **strideY**: index increment for `y`.
    -   **offsetY**: starting index for `y`.
    -   **...**: additional strided arrays and associated [data types][@stdlib/strided/dtypes], strides, and offsets.

    The choice of which strided array function interface to return depends on the use case. The former is suitable for typed array views; while the latter affords alternative indexing semantics more suitable for n-dimensional arrays (ndarrays).

-   Without offsets, a strided array function (i.e., a value provided for the `fcns` argument) should have the following signature:

    ```text
    f( arrays, shape, strides[, data] )
    ```

    where

    -   **arrays**: array containing strided input and output arrays.
    -   **shape**: array containing a single element, the number of indexed elements.
    -   **strides**: array containing the stride lengths for the strided input and output arrays.
    -   **data**: strided array function data (e.g., a callback).

-   With offsets, a strided array function should have the following signature:

    ```text
    f( arrays, shape, strides, offsets[, data] )
    ```

    where

    -   **offsets**: array containing the starting indices (i.e., index offsets) for the strided input and output arrays.

-   For convenience, a single strided array function may be provided which will be invoked whenever the strided array argument data types match a sequence of types in `types`. Providing a single strided array function is particularly convenient for the case where, regardless of array data types, traversing arrays remains the same, but the strided array function `data` differs (e.g., callbacks which differ based on the array data types). For example, the following

    <!-- eslint-disable array-element-newline -->

    ```javascript
    var unary = require( '@stdlib/strided-base-unary' );

    function foo( x ) {
        return x * 10.0;
    }

    function bar( x ) {
        return x * 5.0;
    }

    var fcns = [
        unary,
        unary
    ];
    var types = [
        'float64', 'float64',
        'float32', 'float32'
    ];
    var data = [
        foo,
        bar
    ];

    var strided = dispatch( fcns, types, data, 7, 1, 1 );
    ```

    is equivalent to

    <!-- eslint-disable array-element-newline -->

    ```javascript
    var unary = require( '@stdlib/strided-base-unary' );

    function foo( x ) {
        return x * 10.0;
    }

    function bar( x ) {
        return x * 5.0;
    }

    var types = [
        'float64', 'float64',
        'float32', 'float32'
    ];
    var data = [
        foo,
        bar
    ];

    var strided = dispatch( unary, types, data, 7, 1, 1 );
    ```

</section>

<!-- /.notes -->

<section class="examples">

## Examples

<!-- eslint no-undef: "error" -->

```html
<!DOCTYPE html>
<html lang="en">
<body>
<script type="text/javascript" src="https://cdn.jsdelivr.net/gh/stdlib-js/strided-base-unary@umd/browser.js"></script>
<script type="text/javascript">
(function () {.ndarray;
var abs = require( '@stdlib/math-base-special-abs' );
var Float64Array = require( '@stdlib/array-float64' );
var dispatch = require( '@stdlib/strided-dispatch' );

var types = [ 'float64', 'float64' ];

var data = [
    abs
];

var strided = dispatch( unary, types, data, 9, 1, 1 );

var x = new Float64Array( [ -1.0, -2.0, -3.0, -4.0, -5.0 ] );
var y = new Float64Array( [ 0.0, 0.0, 0.0, 0.0, 0.0 ] );

strided( 3, 'float64', x, 1, 2, 'float64', y, 1, 2 );
console.log( y );
// => <Float64Array>[ 0.0, 0.0, 3.0, 4.0, 5.0 ]

})();
</script>
</body>
</html>
```

</section>

<!-- /.examples -->

<!-- Section for related `stdlib` packages. Do not manually edit this section, as it is automatically populated. -->

<section class="related">

</section>

<!-- /.related -->

<!-- Section for all links. Make sure to keep an empty line after the `section` element and another before the `/section` close. -->


<section class="main-repo" >

* * *

## Notice

This package is part of [stdlib][stdlib], a standard library for JavaScript and Node.js, with an emphasis on numerical and scientific computing. The library provides a collection of robust, high performance libraries for mathematics, statistics, streams, utilities, and more.

For more information on the project, filing bug reports and feature requests, and guidance on how to develop [stdlib][stdlib], see the main project [repository][stdlib].

#### Community

[![Chat][chat-image]][chat-url]

---

## License

See [LICENSE][stdlib-license].


## Copyright

Copyright &copy; 2016-2024. The Stdlib [Authors][stdlib-authors].

</section>

<!-- /.stdlib -->

<!-- Section for all links. Make sure to keep an empty line after the `section` element and another before the `/section` close. -->

<section class="links">

[npm-image]: http://img.shields.io/npm/v/@stdlib/strided-dispatch.svg
[npm-url]: https://npmjs.org/package/@stdlib/strided-dispatch

[test-image]: https://github.com/stdlib-js/strided-dispatch/actions/workflows/test.yml/badge.svg?branch=main
[test-url]: https://github.com/stdlib-js/strided-dispatch/actions/workflows/test.yml?query=branch:main

[coverage-image]: https://img.shields.io/codecov/c/github/stdlib-js/strided-dispatch/main.svg
[coverage-url]: https://codecov.io/github/stdlib-js/strided-dispatch?branch=main

<!--

[dependencies-image]: https://img.shields.io/david/stdlib-js/strided-dispatch.svg
[dependencies-url]: https://david-dm.org/stdlib-js/strided-dispatch/main

-->

[chat-image]: https://img.shields.io/gitter/room/stdlib-js/stdlib.svg
[chat-url]: https://app.gitter.im/#/room/#stdlib-js_stdlib:gitter.im

[stdlib]: https://github.com/stdlib-js/stdlib

[stdlib-authors]: https://github.com/stdlib-js/stdlib/graphs/contributors

[umd]: https://github.com/umdjs/umd
[es-module]: https://developer.mozilla.org/en-US/docs/Web/JavaScript/Guide/Modules

[deno-url]: https://github.com/stdlib-js/strided-dispatch/tree/deno
[umd-url]: https://github.com/stdlib-js/strided-dispatch/tree/umd
[esm-url]: https://github.com/stdlib-js/strided-dispatch/tree/esm
[branches-url]: https://github.com/stdlib-js/strided-dispatch/blob/main/branches.md

[stdlib-license]: https://raw.githubusercontent.com/stdlib-js/strided-dispatch/main/LICENSE

<<<<<<< HEAD
[@stdlib/strided/dtypes]: https://github.com/stdlib-js/stdlib/tree/umd
=======
[@stdlib/strided/dtypes]: https://github.com/stdlib-js/strided-dtypes
>>>>>>> e1dd4b45

</section>

<!-- /.links --><|MERGE_RESOLUTION|>--- conflicted
+++ resolved
@@ -41,43 +41,30 @@
 
 <!-- /.intro -->
 
-
+<section class="installation">
+
+## Installation
+
+```bash
+npm install @stdlib/strided-dispatch
+```
+
+Alternatively,
+
+-   To load the package in a website via a `script` tag without installation and bundlers, use the [ES Module][es-module] available on the [`esm` branch][esm-url].
+-   If you are using Deno, visit the [`deno` branch][deno-url].
+-   For use in Observable, or in browser/node environments, use the [Universal Module Definition (UMD)][umd] build available on the [`umd` branch][umd-url].
+
+The [branches.md][branches-url] file summarizes the available branches and displays a diagram illustrating their relationships.
+
+</section>
 
 <section class="usage">
 
 ## Usage
 
-To use in Observable,
-
 ```javascript
-dispatch = require( 'https://cdn.jsdelivr.net/gh/stdlib-js/strided-dispatch@umd/browser.js' )
-```
-The previous example will load the latest bundled code from the umd branch. Alternatively, you may load a specific version by loading the file from one of the [tagged bundles](https://github.com/stdlib-js/strided-dispatch/tags). For example,
-
-```javascript
-dispatch = require( 'https://cdn.jsdelivr.net/gh/stdlib-js/strided-dispatch@v0.1.1-umd/browser.js' )
-```
-
-To vendor stdlib functionality and avoid installing dependency trees for Node.js, you can use the UMD server build:
-
-```javascript
-var dispatch = require( 'path/to/vendor/umd/strided-dispatch/index.js' )
-```
-
-To include the bundle in a webpage,
-
-```html
-<script type="text/javascript" src="https://cdn.jsdelivr.net/gh/stdlib-js/strided-dispatch@umd/browser.js"></script>
-```
-
-If no recognized module system is present, access bundle contents via the global scope:
-
-```html
-<script type="text/javascript">
-(function () {
-    window.dispatch;
-})();
-</script>
+var dispatch = require( '@stdlib/strided-dispatch' );
 ```
 
 #### dispatch( fcns, types, data, nargs, nin, nout )
@@ -304,13 +291,8 @@
 
 <!-- eslint no-undef: "error" -->
 
-```html
-<!DOCTYPE html>
-<html lang="en">
-<body>
-<script type="text/javascript" src="https://cdn.jsdelivr.net/gh/stdlib-js/strided-base-unary@umd/browser.js"></script>
-<script type="text/javascript">
-(function () {.ndarray;
+```javascript
+var unary = require( '@stdlib/strided-base-unary' ).ndarray;
 var abs = require( '@stdlib/math-base-special-abs' );
 var Float64Array = require( '@stdlib/array-float64' );
 var dispatch = require( '@stdlib/strided-dispatch' );
@@ -329,11 +311,6 @@
 strided( 3, 'float64', x, 1, 2, 'float64', y, 1, 2 );
 console.log( y );
 // => <Float64Array>[ 0.0, 0.0, 3.0, 4.0, 5.0 ]
-
-})();
-</script>
-</body>
-</html>
 ```
 
 </section>
@@ -417,11 +394,7 @@
 
 [stdlib-license]: https://raw.githubusercontent.com/stdlib-js/strided-dispatch/main/LICENSE
 
-<<<<<<< HEAD
-[@stdlib/strided/dtypes]: https://github.com/stdlib-js/stdlib/tree/umd
-=======
 [@stdlib/strided/dtypes]: https://github.com/stdlib-js/strided-dtypes
->>>>>>> e1dd4b45
 
 </section>
 
