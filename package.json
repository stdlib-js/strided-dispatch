--- conflicted
+++ resolved
@@ -3,7 +3,31 @@
   "version": "0.2.2",
   "description": "Create a strided array function interface which performs multiple dispatch.",
   "license": "Apache-2.0",
-  "main": "./index.js",
+  "author": {
+    "name": "The Stdlib Authors",
+    "url": "https://github.com/stdlib-js/stdlib/graphs/contributors"
+  },
+  "contributors": [
+    {
+      "name": "The Stdlib Authors",
+      "url": "https://github.com/stdlib-js/stdlib/graphs/contributors"
+    }
+  ],
+  "main": "./lib",
+  "directories": {
+    "benchmark": "./benchmark",
+    "doc": "./docs",
+    "example": "./examples",
+    "lib": "./lib",
+    "test": "./test"
+  },
+  "types": "./docs/types",
+  "scripts": {
+    "test": "make test",
+    "test-cov": "make test-cov",
+    "examples": "make examples",
+    "benchmark": "make benchmark"
+  },
   "homepage": "https://stdlib.io",
   "repository": {
     "type": "git",
@@ -12,8 +36,6 @@
   "bugs": {
     "url": "https://github.com/stdlib-js/stdlib/issues"
   },
-<<<<<<< HEAD
-=======
   "dependencies": {
     "@stdlib/assert-is-collection": "^0.2.2",
     "@stdlib/assert-is-function": "^0.2.2",
@@ -64,7 +86,6 @@
     "win32",
     "windows"
   ],
->>>>>>> 98cda91f
   "keywords": [
     "stdlib",
     "strided",
@@ -74,6 +95,7 @@
     "multimethod",
     "multimethods"
   ],
+  "__stdlib__": {},
   "funding": {
     "type": "opencollective",
     "url": "https://opencollective.com/stdlib"
