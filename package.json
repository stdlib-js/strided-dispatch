{
  "name": "@stdlib/strided-dispatch",
  "version": "0.2.1",
  "description": "Create a strided array function interface which performs multiple dispatch.",
  "license": "Apache-2.0",
  "type": "module",
  "main": "./index.mjs",
  "homepage": "https://stdlib.io",
  "repository": {
    "type": "git",
    "url": "git://github.com/stdlib-js/strided-dispatch.git"
  },
  "bugs": {
    "url": "https://github.com/stdlib-js/stdlib/issues"
  },
<<<<<<< HEAD
=======
  "dependencies": {
    "@stdlib/assert-is-collection": "^0.2.1",
    "@stdlib/assert-is-function": "^0.2.1",
    "@stdlib/assert-is-function-array": "^0.2.1",
    "@stdlib/assert-is-integer": "^0.2.1",
    "@stdlib/assert-is-nonnegative-integer": "^0.2.1",
    "@stdlib/assert-is-positive-integer": "^0.2.1",
    "@stdlib/math-base-special-abs": "^0.2.1",
    "@stdlib/error-tools-fmtprodmsg": "^0.2.1",
    "@stdlib/types": "^0.3.2"
  },
  "devDependencies": {
    "@stdlib/array-float32": "^0.2.1",
    "@stdlib/array-float64": "^0.2.1",
    "@stdlib/array-int32": "^0.2.1",
    "@stdlib/array-int8": "^0.2.1",
    "@stdlib/array-uint8": "^0.2.1",
    "@stdlib/assert-is-array": "^0.2.1",
    "@stdlib/math-base-assert-is-nan": "^0.2.1",
    "@stdlib/math-base-special-pow": "^0.2.0",
    "@stdlib/math-base-special-sin": "^0.2.0",
    "@stdlib/ndarray-base-buffer-dtype": "^0.2.0",
    "@stdlib/strided-base-binary": "^0.2.0",
    "@stdlib/strided-base-nullary": "^0.2.0",
    "@stdlib/strided-base-quaternary": "^0.2.1",
    "@stdlib/strided-base-quinary": "^0.2.1",
    "@stdlib/strided-base-ternary": "^0.2.1",
    "@stdlib/strided-base-unary": "^0.2.0",
    "@stdlib/strided-dtypes": "^0.2.1",
    "tape": "git+https://github.com/kgryte/tape.git#fix/globby",
    "istanbul": "^0.4.1",
    "tap-min": "git+https://github.com/Planeshifter/tap-min.git",
    "@stdlib/bench-harness": "^0.2.1"
  },
  "engines": {
    "node": ">=0.10.0",
    "npm": ">2.7.0"
  },
  "os": [
    "aix",
    "darwin",
    "freebsd",
    "linux",
    "macos",
    "openbsd",
    "sunos",
    "win32",
    "windows"
  ],
>>>>>>> c3b487e0
  "keywords": [
    "stdlib",
    "strided",
    "array",
    "dispatch",
    "multiple dispatch",
    "multimethod",
    "multimethods"
  ],
  "funding": {
    "type": "opencollective",
    "url": "https://opencollective.com/stdlib"
  }
}<|MERGE_RESOLUTION|>--- conflicted
+++ resolved
@@ -3,8 +3,31 @@
   "version": "0.2.1",
   "description": "Create a strided array function interface which performs multiple dispatch.",
   "license": "Apache-2.0",
-  "type": "module",
-  "main": "./index.mjs",
+  "author": {
+    "name": "The Stdlib Authors",
+    "url": "https://github.com/stdlib-js/stdlib/graphs/contributors"
+  },
+  "contributors": [
+    {
+      "name": "The Stdlib Authors",
+      "url": "https://github.com/stdlib-js/stdlib/graphs/contributors"
+    }
+  ],
+  "main": "./lib",
+  "directories": {
+    "benchmark": "./benchmark",
+    "doc": "./docs",
+    "example": "./examples",
+    "lib": "./lib",
+    "test": "./test"
+  },
+  "types": "./docs/types",
+  "scripts": {
+    "test": "make test",
+    "test-cov": "make test-cov",
+    "examples": "make examples",
+    "benchmark": "make benchmark"
+  },
   "homepage": "https://stdlib.io",
   "repository": {
     "type": "git",
@@ -13,8 +36,6 @@
   "bugs": {
     "url": "https://github.com/stdlib-js/stdlib/issues"
   },
-<<<<<<< HEAD
-=======
   "dependencies": {
     "@stdlib/assert-is-collection": "^0.2.1",
     "@stdlib/assert-is-function": "^0.2.1",
@@ -64,7 +85,6 @@
     "win32",
     "windows"
   ],
->>>>>>> c3b487e0
   "keywords": [
     "stdlib",
     "strided",
@@ -74,6 +94,7 @@
     "multimethod",
     "multimethods"
   ],
+  "__stdlib__": {},
   "funding": {
     "type": "opencollective",
     "url": "https://opencollective.com/stdlib"
